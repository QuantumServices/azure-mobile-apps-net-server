--- conflicted
+++ resolved
@@ -1,138 +1,104 @@
-﻿<?xml version="1.0" encoding="utf-8"?>
-<!--  Copyright (c) Microsoft Corporation. All rights reserved. -->
-
-<configuration>
-  <configSections>
-    <section name="entityFramework" type="System.Data.Entity.Internal.ConfigFile.EntityFrameworkSection, EntityFramework, Version=6.0.0.0, Culture=neutral, PublicKeyToken=b77a5c561934e089" requirePermission="false" />
-
-    <!-- For more information on Entity Framework configuration, visit http://go.microsoft.com/fwlink/?LinkID=237468 -->
-  </configSections>
-<<<<<<< HEAD
-  
-=======
->>>>>>> 408566cc
-  <connectionStrings>
-    <add name="MS_TableConnectionString" connectionString="Data Source=(localdb)\v11.0;AttachDbFilename=|DataDirectory|\aspnet-ZumoE2EServerApp-localtest3.mdf;Initial Catalog=aspnet-ZumoE2EServerApp-localtest3;Integrated Security=True;MultipleActiveResultSets=True" providerName="System.Data.SqlClient" />
-    <add name="MS_NotificationHubConnectionString" connectionString="set by portal" />
-  </connectionStrings>
-  <appSettings>
-    <!-- Use these settings for local development. After publishing to 
-    Mobile Services, these settings will be overriden by the values specified
-    in the portal. -->
-
-    <!-- Service Bus specific app setings for messaging connections -->
-    <add key="MS_MobileServiceName" value="ZumoE2EServerApp" />
-    <add key="MS_ApplicationKey" value="applicationKey" />
-    <add key="MS_MasterKey" value="masterKey" />
-    <add key="MS_ApplicationSystemKey" value="systemKey" />
-    <add key="MS_FacebookAppID" value="set by portal" />
-    <add key="MS_FacebookAppSecret" value="set by portal" />
-    <add key="MS_GoogleClientID" value="set by portal" />
-    <add key="MS_GoogleClientSecret" value="set by portal" />
-    <add key="MS_TwitterConsumerKey" value="set by portal" />
-    <add key="MS_TwitterConsumerSecret" value="set by portal" />
-    <add key="MS_MicrosoftClientID" value="set by portal" />
-    <add key="MS_MicrosoftClientSecret" value="set by portal" />
-    <add key="MS_NotificationHubName" value="set by portal" />
-    <add key="Microsoft.ServiceBus.ConnectionString" value="Endpoint=sb://[your namespace].servicebus.windows.net;SharedAccessKeyName=RootManageSharedAccessKey;SharedAccessKey=[your secret]" />
-  </appSettings>
-  
-  <system.web>
-    <httpRuntime targetFramework="4.5" />
-    <compilation debug="true" targetFramework="4.5" />
-    <customErrors mode="Off" />
-  </system.web>
-  
-  <system.webServer>
-    <validation validateIntegratedModeConfiguration="false" />
-    <modules runAllManagedModulesForAllRequests="true" />
-    <handlers>
-      <remove name="ExtensionlessUrlHandler-Integrated-4.0" />
-      <remove name="OPTIONSVerbHandler" />
-      <remove name="TRACEVerbHandler" />
-      <add name="ExtensionlessUrlHandler-Integrated-4.0" path="*." verb="*" type="System.Web.Handlers.TransferRequestHandler" preCondition="integratedMode,runtimeVersionv4.0" />
-    </handlers>
-  </system.webServer>
-  
-  <entityFramework>
-    <defaultConnectionFactory type="System.Data.Entity.Infrastructure.SqlConnectionFactory, EntityFramework" />
-    <providers>
-      <provider invariantName="System.Data.SqlClient" type="System.Data.Entity.SqlServer.SqlProviderServices, EntityFramework.SqlServer" />
-    </providers>
-  </entityFramework>
-  
-  <runtime>
-    <assemblyBinding xmlns="urn:schemas-microsoft-com:asm.v1">
-      <dependentAssembly>
-        <assemblyIdentity name="Microsoft.Owin.Security" publicKeyToken="31bf3856ad364e35" culture="neutral" />
-        <bindingRedirect oldVersion="0.0.0.0-3.0.0.0" newVersion="3.0.0.0" />
-      </dependentAssembly>
-      <dependentAssembly>
-        <assemblyIdentity name="Microsoft.Owin" publicKeyToken="31bf3856ad364e35" culture="neutral" />
-        <bindingRedirect oldVersion="0.0.0.0-3.0.0.0" newVersion="3.0.0.0" />
-      </dependentAssembly>
-      <dependentAssembly>
-        <assemblyIdentity name="Microsoft.Owin.Security.Cookies" publicKeyToken="31bf3856ad364e35" culture="neutral" />
-        <bindingRedirect oldVersion="0.0.0.0-3.0.0.0" newVersion="3.0.0.0" />
-      </dependentAssembly>
-      <dependentAssembly>
-        <assemblyIdentity name="Microsoft.Owin.Security.OAuth" publicKeyToken="31bf3856ad364e35" culture="neutral" />
-        <bindingRedirect oldVersion="0.0.0.0-3.0.0.0" newVersion="3.0.0.0" />
-      </dependentAssembly>
-      <dependentAssembly>
-        <assemblyIdentity name="Newtonsoft.Json" publicKeyToken="30ad4fe6b2a6aeed" culture="neutral" />
-        <bindingRedirect oldVersion="0.0.0.0-6.0.0.0" newVersion="6.0.0.0" />
-      </dependentAssembly>
-      <dependentAssembly>
-        <assemblyIdentity name="System.IdentityModel.Tokens.Jwt" publicKeyToken="31bf3856ad364e35" culture="neutral" />
-        <bindingRedirect oldVersion="0.0.0.0-3.0.0.0" newVersion="3.0.0.0" />
-      </dependentAssembly>
-      <dependentAssembly>
-        <assemblyIdentity name="Microsoft.Azure.AppService.ApiApps.Service" publicKeyToken="31bf3856ad364e35" culture="neutral" />
-        <bindingRedirect oldVersion="0.0.0.0-0.9.26.0" newVersion="0.9.26.0" />
-      </dependentAssembly>
-      <dependentAssembly>
-        <assemblyIdentity name="Microsoft.Data.Edm" publicKeyToken="31bf3856ad364e35" culture="neutral" />
-        <bindingRedirect oldVersion="0.0.0.0-5.6.3.0" newVersion="5.6.3.0" />
-      </dependentAssembly>
-      <dependentAssembly>
-        <assemblyIdentity name="Microsoft.Data.OData" publicKeyToken="31bf3856ad364e35" culture="neutral" />
-        <bindingRedirect oldVersion="0.0.0.0-5.6.3.0" newVersion="5.6.3.0" />
-      </dependentAssembly>
-      <dependentAssembly>
-        <assemblyIdentity name="System.Spatial" publicKeyToken="31bf3856ad364e35" culture="neutral" />
-        <bindingRedirect oldVersion="0.0.0.0-5.6.3.0" newVersion="5.6.3.0" />
-      </dependentAssembly>
-    </assemblyBinding>
-  </runtime>
-<<<<<<< HEAD
-=======
-
-  <system.serviceModel>
-    <extensions>
-      <!-- In this extension section we are introducing all known service bus extensions. User can remove the ones they don't need. -->
-      <behaviorExtensions>
-        <add name="connectionStatusBehavior" type="Microsoft.ServiceBus.Configuration.ConnectionStatusElement, Microsoft.ServiceBus, Culture=neutral, PublicKeyToken=31bf3856ad364e35" />
-        <add name="transportClientEndpointBehavior" type="Microsoft.ServiceBus.Configuration.TransportClientEndpointBehaviorElement, Microsoft.ServiceBus, Culture=neutral, PublicKeyToken=31bf3856ad364e35" />
-        <add name="serviceRegistrySettings" type="Microsoft.ServiceBus.Configuration.ServiceRegistrySettingsElement, Microsoft.ServiceBus, Culture=neutral, PublicKeyToken=31bf3856ad364e35" />
-      </behaviorExtensions>
-      <bindingElementExtensions>
-        <add name="netMessagingTransport" type="Microsoft.ServiceBus.Messaging.Configuration.NetMessagingTransportExtensionElement, Microsoft.ServiceBus, Culture=neutral, PublicKeyToken=31bf3856ad364e35" />
-        <add name="tcpRelayTransport" type="Microsoft.ServiceBus.Configuration.TcpRelayTransportElement, Microsoft.ServiceBus, Culture=neutral, PublicKeyToken=31bf3856ad364e35" />
-        <add name="httpRelayTransport" type="Microsoft.ServiceBus.Configuration.HttpRelayTransportElement, Microsoft.ServiceBus, Culture=neutral, PublicKeyToken=31bf3856ad364e35" />
-        <add name="httpsRelayTransport" type="Microsoft.ServiceBus.Configuration.HttpsRelayTransportElement, Microsoft.ServiceBus, Culture=neutral, PublicKeyToken=31bf3856ad364e35" />
-        <add name="onewayRelayTransport" type="Microsoft.ServiceBus.Configuration.RelayedOnewayTransportElement, Microsoft.ServiceBus, Culture=neutral, PublicKeyToken=31bf3856ad364e35" />
-      </bindingElementExtensions>
-      <bindingExtensions>
-        <add name="basicHttpRelayBinding" type="Microsoft.ServiceBus.Configuration.BasicHttpRelayBindingCollectionElement, Microsoft.ServiceBus, Culture=neutral, PublicKeyToken=31bf3856ad364e35" />
-        <add name="webHttpRelayBinding" type="Microsoft.ServiceBus.Configuration.WebHttpRelayBindingCollectionElement, Microsoft.ServiceBus, Culture=neutral, PublicKeyToken=31bf3856ad364e35" />
-        <add name="ws2007HttpRelayBinding" type="Microsoft.ServiceBus.Configuration.WS2007HttpRelayBindingCollectionElement, Microsoft.ServiceBus, Culture=neutral, PublicKeyToken=31bf3856ad364e35" />
-        <add name="netTcpRelayBinding" type="Microsoft.ServiceBus.Configuration.NetTcpRelayBindingCollectionElement, Microsoft.ServiceBus, Culture=neutral, PublicKeyToken=31bf3856ad364e35" />
-        <add name="netOnewayRelayBinding" type="Microsoft.ServiceBus.Configuration.NetOnewayRelayBindingCollectionElement, Microsoft.ServiceBus, Culture=neutral, PublicKeyToken=31bf3856ad364e35" />
-        <add name="netEventRelayBinding" type="Microsoft.ServiceBus.Configuration.NetEventRelayBindingCollectionElement, Microsoft.ServiceBus, Culture=neutral, PublicKeyToken=31bf3856ad364e35" />
-        <add name="netMessagingBinding" type="Microsoft.ServiceBus.Messaging.Configuration.NetMessagingBindingCollectionElement, Microsoft.ServiceBus, Culture=neutral, PublicKeyToken=31bf3856ad364e35" />
-      </bindingExtensions>
-    </extensions>
-  </system.serviceModel>
->>>>>>> 408566cc
+﻿<?xml version="1.0" encoding="utf-8"?>
+<!--  Copyright (c) Microsoft Corporation. All rights reserved. -->
+
+<configuration>
+  <configSections>
+    <section name="entityFramework" type="System.Data.Entity.Internal.ConfigFile.EntityFrameworkSection, EntityFramework, Version=6.0.0.0, Culture=neutral, PublicKeyToken=b77a5c561934e089" requirePermission="false" />
+
+    <!-- For more information on Entity Framework configuration, visit http://go.microsoft.com/fwlink/?LinkID=237468 -->
+  </configSections>
+  <connectionStrings>
+    <add name="MS_TableConnectionString" connectionString="Data Source=(localdb)\v11.0;AttachDbFilename=|DataDirectory|\aspnet-ZumoE2EServerApp-localtest3.mdf;Initial Catalog=aspnet-ZumoE2EServerApp-localtest3;Integrated Security=True;MultipleActiveResultSets=True" providerName="System.Data.SqlClient" />
+    <add name="MS_NotificationHubConnectionString" connectionString="set by portal" />
+  </connectionStrings>
+  <appSettings>
+    <!-- Use these settings for local development. After publishing to 
+    Mobile Services, these settings will be overriden by the values specified
+    in the portal. -->
+
+    <!-- Service Bus specific app setings for messaging connections -->
+    <add key="MS_MobileServiceName" value="ZumoE2EServerApp" />
+    <add key="MS_ApplicationKey" value="applicationKey" />
+    <add key="MS_MasterKey" value="masterKey" />
+    <add key="MS_ApplicationSystemKey" value="systemKey" />
+    <add key="MS_FacebookAppID" value="set by portal" />
+    <add key="MS_FacebookAppSecret" value="set by portal" />
+    <add key="MS_GoogleClientID" value="set by portal" />
+    <add key="MS_GoogleClientSecret" value="set by portal" />
+    <add key="MS_TwitterConsumerKey" value="set by portal" />
+    <add key="MS_TwitterConsumerSecret" value="set by portal" />
+    <add key="MS_MicrosoftClientID" value="set by portal" />
+    <add key="MS_MicrosoftClientSecret" value="set by portal" />
+    <add key="MS_NotificationHubName" value="set by portal" />
+    <add key="Microsoft.ServiceBus.ConnectionString" value="Endpoint=sb://[your namespace].servicebus.windows.net;SharedAccessKeyName=RootManageSharedAccessKey;SharedAccessKey=[your secret]" />
+  </appSettings>
+  
+  <system.web>
+    <httpRuntime targetFramework="4.5" />
+    <compilation debug="true" targetFramework="4.5" />
+    <customErrors mode="Off" />
+  </system.web>
+  
+  <system.webServer>
+    <validation validateIntegratedModeConfiguration="false" />
+    <modules runAllManagedModulesForAllRequests="true" />
+    <handlers>
+      <remove name="ExtensionlessUrlHandler-Integrated-4.0" />
+      <remove name="OPTIONSVerbHandler" />
+      <remove name="TRACEVerbHandler" />
+      <add name="ExtensionlessUrlHandler-Integrated-4.0" path="*." verb="*" type="System.Web.Handlers.TransferRequestHandler" preCondition="integratedMode,runtimeVersionv4.0" />
+    </handlers>
+  </system.webServer>
+  
+  <entityFramework>
+    <defaultConnectionFactory type="System.Data.Entity.Infrastructure.SqlConnectionFactory, EntityFramework" />
+    <providers>
+      <provider invariantName="System.Data.SqlClient" type="System.Data.Entity.SqlServer.SqlProviderServices, EntityFramework.SqlServer" />
+    </providers>
+  </entityFramework>
+  
+  <runtime>
+    <assemblyBinding xmlns="urn:schemas-microsoft-com:asm.v1">
+      <dependentAssembly>
+        <assemblyIdentity name="Microsoft.Owin.Security" publicKeyToken="31bf3856ad364e35" culture="neutral" />
+        <bindingRedirect oldVersion="0.0.0.0-3.0.0.0" newVersion="3.0.0.0" />
+      </dependentAssembly>
+      <dependentAssembly>
+        <assemblyIdentity name="Microsoft.Owin" publicKeyToken="31bf3856ad364e35" culture="neutral" />
+        <bindingRedirect oldVersion="0.0.0.0-3.0.0.0" newVersion="3.0.0.0" />
+      </dependentAssembly>
+      <dependentAssembly>
+        <assemblyIdentity name="Microsoft.Owin.Security.Cookies" publicKeyToken="31bf3856ad364e35" culture="neutral" />
+        <bindingRedirect oldVersion="0.0.0.0-3.0.0.0" newVersion="3.0.0.0" />
+      </dependentAssembly>
+      <dependentAssembly>
+        <assemblyIdentity name="Microsoft.Owin.Security.OAuth" publicKeyToken="31bf3856ad364e35" culture="neutral" />
+        <bindingRedirect oldVersion="0.0.0.0-3.0.0.0" newVersion="3.0.0.0" />
+      </dependentAssembly>
+      <dependentAssembly>
+        <assemblyIdentity name="Newtonsoft.Json" publicKeyToken="30ad4fe6b2a6aeed" culture="neutral" />
+        <bindingRedirect oldVersion="0.0.0.0-6.0.0.0" newVersion="6.0.0.0" />
+      </dependentAssembly>
+      <dependentAssembly>
+        <assemblyIdentity name="System.IdentityModel.Tokens.Jwt" publicKeyToken="31bf3856ad364e35" culture="neutral" />
+        <bindingRedirect oldVersion="0.0.0.0-3.0.0.0" newVersion="3.0.0.0" />
+      </dependentAssembly>
+      <dependentAssembly>
+        <assemblyIdentity name="Microsoft.Azure.AppService.ApiApps.Service" publicKeyToken="31bf3856ad364e35" culture="neutral" />
+        <bindingRedirect oldVersion="0.0.0.0-0.9.26.0" newVersion="0.9.26.0" />
+      </dependentAssembly>
+      <dependentAssembly>
+        <assemblyIdentity name="Microsoft.Data.Edm" publicKeyToken="31bf3856ad364e35" culture="neutral" />
+        <bindingRedirect oldVersion="0.0.0.0-5.6.3.0" newVersion="5.6.3.0" />
+      </dependentAssembly>
+      <dependentAssembly>
+        <assemblyIdentity name="Microsoft.Data.OData" publicKeyToken="31bf3856ad364e35" culture="neutral" />
+        <bindingRedirect oldVersion="0.0.0.0-5.6.3.0" newVersion="5.6.3.0" />
+      </dependentAssembly>
+      <dependentAssembly>
+        <assemblyIdentity name="System.Spatial" publicKeyToken="31bf3856ad364e35" culture="neutral" />
+        <bindingRedirect oldVersion="0.0.0.0-5.6.3.0" newVersion="5.6.3.0" />
+      </dependentAssembly>
+    </assemblyBinding>
+  </runtime>
 </configuration>