--- conflicted
+++ resolved
@@ -1,113 +1,98 @@
-﻿// ----------------------------------------------------------------------------
-// Copyright (c) Microsoft Corporation. All rights reserved.
-// ----------------------------------------------------------------------------
+﻿// ----------------------------------------------------------------------------
+// Copyright (c) Microsoft Corporation. All rights reserved.
+// ----------------------------------------------------------------------------
+
+using System;
+using System.Collections;
+using System.Data.Entity;
+using System.Linq;
+using System.Web.Http;
+using ZumoE2EServerApp.DataObjects;
+using ZumoE2EServerApp.Models;
+using ZumoE2EServerApp.Utils;
+using System.Web.Http.Cors;
+using AutoMapper;
+using Microsoft.Azure.Mobile.Server;
+using Microsoft.Azure.Mobile.Server.AppService.Config;
+using Microsoft.Azure.Mobile.Server.Config;
+using Newtonsoft.Json;
+using System.Web.Http.Cors;
+
+namespace ZumoE2EServerApp
+{
+    public static class WebApiConfig
+    {
+        public static void Register()
+        {
+            AppServiceExtensionConfig.Initialize();
 
-<<<<<<< HEAD
-=======
-using AutoMapper;
-using Microsoft.WindowsAzure.Mobile.Service;
-using Microsoft.WindowsAzure.Mobile.Service.Config;
-using Microsoft.WindowsAzure.Mobile.Service.Security;
-using Microsoft.WindowsAzure.Mobile.Service.Security.Providers;
-using Newtonsoft.Json;
->>>>>>> 3d930ad8
-using System;
-using System.Collections;
-using System.Data.Entity;
-using System.Linq;
-using System.Web.Http;
-using ZumoE2EServerApp.DataObjects;
-using ZumoE2EServerApp.Models;
-using ZumoE2EServerApp.Utils;
-using System.Web.Http.Cors;
-using AutoMapper;
-using Microsoft.Azure.Mobile.Server;
-using Microsoft.Azure.Mobile.Server.AppService.Config;
-using Microsoft.Azure.Mobile.Server.Config;
-using Newtonsoft.Json;
-using System.Web.Http.Cors;
-
-namespace ZumoE2EServerApp
-{
-    public static class WebApiConfig
-    {
-        public static void Register()
-        {
-            AppServiceExtensionConfig.Initialize();
-
-<<<<<<< HEAD
-            ConfigOptions options = new ConfigOptions();
+            ConfigOptions options = new ConfigOptions();
             
-=======
-            options.LoginProviders.Remove(typeof(AzureActiveDirectoryLoginProvider));
-            options.LoginProviders.Add(typeof(AzureActiveDirectoryExtendedLoginProvider));
-
->>>>>>> 3d930ad8
-            HttpConfiguration config = ServiceConfig.Initialize(new ConfigBuilder(options));
-
-            // Now add any missing connection strings and app settings from the environment.
-            // Any envrionment variables found with names that match existing connection
-            // string and app setting names will be used to replace the value.
-            // This allows the Web.config (which typically would contain secrets) to be
-            // checked in, but requires people running the tests to config their environment.
-            IServiceSettingsProvider settingsProvider = config.DependencyResolver.GetServiceSettingsProvider();
-            ServiceSettingsDictionary settings = settingsProvider.GetServiceSettings();
-            IDictionary environmentVariables = Environment.GetEnvironmentVariables();
-            foreach (var conKey in settings.Connections.Keys.ToArray())
-            {
-                var envKey = environmentVariables.Keys.OfType<string>().FirstOrDefault(p => p == conKey);
-                if (!string.IsNullOrEmpty(envKey))
-                {
-                    settings.Connections[conKey].ConnectionString = (string)environmentVariables[envKey];
-                }
-            }
-
-            foreach (var setKey in settings.Keys.ToArray())
-            {
-                var envKey = environmentVariables.Keys.OfType<string>().FirstOrDefault(p => p == setKey);
-                if (!string.IsNullOrEmpty(envKey))
-                {
-                    settings[setKey] = (string)environmentVariables[envKey];
-                }
-            }
-
-            // Emulate the auth behavior of the server: default is application unless explicitly set.
-            config.Properties["MS_IsHosted"] = true;
-
-            config.Formatters.JsonFormatter.SerializerSettings.DateFormatHandling = DateFormatHandling.IsoDateFormat;
-
-            Mapper.Initialize(cfg =>
-            {
-                cfg.CreateMap<IntIdRoundTripTableItem, IntIdRoundTripTableItemDto>()
-                   .ForMember(dto => dto.Id, map => map.MapFrom(db => MySqlFuncs.LTRIM(MySqlFuncs.StringConvert(db.Id))));
-                cfg.CreateMap<IntIdRoundTripTableItemDto, IntIdRoundTripTableItem>()
-                   .ForMember(db => db.Id, map => map.MapFrom(dto => MySqlFuncs.LongParse(dto.Id)));
-
-                cfg.CreateMap<IntIdMovie, IntIdMovieDto>()
-                   .ForMember(dto => dto.Id, map => map.MapFrom(db => MySqlFuncs.LTRIM(MySqlFuncs.StringConvert(db.Id))));
-                cfg.CreateMap<IntIdMovieDto, IntIdMovie>()
-                   .ForMember(db => db.Id, map => map.MapFrom(dto => MySqlFuncs.LongParse(dto.Id)));
-
-            });
-
-            Database.SetInitializer(new DbInitializer());
-        }
-
-        class DbInitializer : ClearDatabaseSchemaAlways<SDKClientTestContext>
-        {
-            protected override void Seed(SDKClientTestContext context)
-            {
-                foreach (var movie in TestMovies.GetTestMovies())
-                {
-                    context.Set<Movie>().Add(movie);
-                }
-                foreach (var movie in TestMovies.TestIntIdMovies)
-                {
-                    context.Set<IntIdMovie>().Add(movie);
-                }
-
-                base.Seed(context);
-            }
-        }
-    }
-}
+            HttpConfiguration config = ServiceConfig.Initialize(new ConfigBuilder(options));
+
+            // Now add any missing connection strings and app settings from the environment.
+            // Any envrionment variables found with names that match existing connection
+            // string and app setting names will be used to replace the value.
+            // This allows the Web.config (which typically would contain secrets) to be
+            // checked in, but requires people running the tests to config their environment.
+            IServiceSettingsProvider settingsProvider = config.DependencyResolver.GetServiceSettingsProvider();
+            ServiceSettingsDictionary settings = settingsProvider.GetServiceSettings();
+            IDictionary environmentVariables = Environment.GetEnvironmentVariables();
+            foreach (var conKey in settings.Connections.Keys.ToArray())
+            {
+                var envKey = environmentVariables.Keys.OfType<string>().FirstOrDefault(p => p == conKey);
+                if (!string.IsNullOrEmpty(envKey))
+                {
+                    settings.Connections[conKey].ConnectionString = (string)environmentVariables[envKey];
+                }
+            }
+
+            foreach (var setKey in settings.Keys.ToArray())
+            {
+                var envKey = environmentVariables.Keys.OfType<string>().FirstOrDefault(p => p == setKey);
+                if (!string.IsNullOrEmpty(envKey))
+                {
+                    settings[setKey] = (string)environmentVariables[envKey];
+                }
+            }
+
+            // Emulate the auth behavior of the server: default is application unless explicitly set.
+            config.Properties["MS_IsHosted"] = true;
+
+            config.Formatters.JsonFormatter.SerializerSettings.DateFormatHandling = DateFormatHandling.IsoDateFormat;
+
+            Mapper.Initialize(cfg =>
+            {
+                cfg.CreateMap<IntIdRoundTripTableItem, IntIdRoundTripTableItemDto>()
+                   .ForMember(dto => dto.Id, map => map.MapFrom(db => MySqlFuncs.LTRIM(MySqlFuncs.StringConvert(db.Id))));
+                cfg.CreateMap<IntIdRoundTripTableItemDto, IntIdRoundTripTableItem>()
+                   .ForMember(db => db.Id, map => map.MapFrom(dto => MySqlFuncs.LongParse(dto.Id)));
+
+                cfg.CreateMap<IntIdMovie, IntIdMovieDto>()
+                   .ForMember(dto => dto.Id, map => map.MapFrom(db => MySqlFuncs.LTRIM(MySqlFuncs.StringConvert(db.Id))));
+                cfg.CreateMap<IntIdMovieDto, IntIdMovie>()
+                   .ForMember(db => db.Id, map => map.MapFrom(dto => MySqlFuncs.LongParse(dto.Id)));
+
+            });
+
+            Database.SetInitializer(new DbInitializer());
+        }
+
+        class DbInitializer : ClearDatabaseSchemaAlways<SDKClientTestContext>
+        {
+            protected override void Seed(SDKClientTestContext context)
+            {
+                foreach (var movie in TestMovies.GetTestMovies())
+                {
+                    context.Set<Movie>().Add(movie);
+                }
+                foreach (var movie in TestMovies.TestIntIdMovies)
+                {
+                    context.Set<IntIdMovie>().Add(movie);
+                }
+
+                base.Seed(context);
+            }
+        }
+    }
+}