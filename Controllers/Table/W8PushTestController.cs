// ----------------------------------------------------------------------------
// Copyright (c) Microsoft Corporation. All rights reserved.
// ----------------------------------------------------------------------------

using System;
using System.Threading.Tasks;
using System.Web.Http;
using Microsoft.Azure.Mobile.Server;
using Microsoft.Azure.Mobile.Server.Config;
using Microsoft.Azure.NotificationHubs;
using ZumoE2EServerApp.DataObjects;

namespace ZumoE2EServerApp.Controllers
{
    public class W8PushTestController : TableController<W8PushTestEntity>
    {
        public async Task<W8PushTestEntity> PostW8PushTestEntity(W8PushTestEntity item)
        {
<<<<<<< HEAD
            string notificationHubName = this.Services.Settings.NotificationHubName;
            string notificationHubConnection = this.Services.Settings.Connections[ServiceSettingsKeys.NotificationHubConnectionString].ConnectionString;
            NotificationHubClient nhClient = NotificationHubClient.CreateClientFromConnectionString(notificationHubConnection, notificationHubName);

            NotificationOutcome pushResponse = null;
=======
            IPushMessage message = null;
            string tag = "";
            if (item.NHNotificationType == "template")
            {
                message = item.TemplateNotification.ToObject<TemplatePushMessage>();
                tag = "World";
            }
            else
            {
                var windowsMessage = new WindowsPushMessage();
                if (item.NHNotificationType == "raw")
                {
                    windowsMessage.XmlPayload = item.Payload;
                }
                else
                {
                    windowsMessage.XmlPayload = "<?xml version=\"1.0\" encoding=\"utf-8\"?>" + item.XmlPayload;
                }

                windowsMessage.Headers.Add("X-WNS-Type", "wns/" + item.NHNotificationType);
                message = windowsMessage;
                //tag = "tag1";
            }
>>>>>>> 10a07aac

            switch (item.NHNotificationType)
            {
                case "wns":
                    pushResponse = await nhClient.SendWindowsNativeNotificationAsync(item.Payload);
                    break;
                case "apns":
                    pushResponse = await nhClient.SendAppleNativeNotificationAsync(item.Payload);
                    break;
                default:
                    throw new NotImplementedException("Push is not supported on this platform");
            }
            this.Services.Log.Info("Push sent: " + pushResponse, this.Request);
            return new W8PushTestEntity()
            {
                Id = "1",
                PushResponse = pushResponse.State.ToString() + "-" + pushResponse.TrackingId,
            };
        }
    }
}<|MERGE_RESOLUTION|>--- conflicted
+++ resolved
@@ -1,70 +1,44 @@
-// ----------------------------------------------------------------------------
-// Copyright (c) Microsoft Corporation. All rights reserved.
-// ----------------------------------------------------------------------------
-
-using System;
-using System.Threading.Tasks;
-using System.Web.Http;
-using Microsoft.Azure.Mobile.Server;
-using Microsoft.Azure.Mobile.Server.Config;
-using Microsoft.Azure.NotificationHubs;
-using ZumoE2EServerApp.DataObjects;
-
-namespace ZumoE2EServerApp.Controllers
-{
-    public class W8PushTestController : TableController<W8PushTestEntity>
-    {
-        public async Task<W8PushTestEntity> PostW8PushTestEntity(W8PushTestEntity item)
-        {
-<<<<<<< HEAD
-            string notificationHubName = this.Services.Settings.NotificationHubName;
-            string notificationHubConnection = this.Services.Settings.Connections[ServiceSettingsKeys.NotificationHubConnectionString].ConnectionString;
-            NotificationHubClient nhClient = NotificationHubClient.CreateClientFromConnectionString(notificationHubConnection, notificationHubName);
-
-            NotificationOutcome pushResponse = null;
-=======
-            IPushMessage message = null;
-            string tag = "";
-            if (item.NHNotificationType == "template")
-            {
-                message = item.TemplateNotification.ToObject<TemplatePushMessage>();
-                tag = "World";
-            }
-            else
-            {
-                var windowsMessage = new WindowsPushMessage();
-                if (item.NHNotificationType == "raw")
-                {
-                    windowsMessage.XmlPayload = item.Payload;
-                }
-                else
-                {
-                    windowsMessage.XmlPayload = "<?xml version=\"1.0\" encoding=\"utf-8\"?>" + item.XmlPayload;
-                }
-
-                windowsMessage.Headers.Add("X-WNS-Type", "wns/" + item.NHNotificationType);
-                message = windowsMessage;
-                //tag = "tag1";
-            }
->>>>>>> 10a07aac
-
-            switch (item.NHNotificationType)
-            {
-                case "wns":
-                    pushResponse = await nhClient.SendWindowsNativeNotificationAsync(item.Payload);
-                    break;
-                case "apns":
-                    pushResponse = await nhClient.SendAppleNativeNotificationAsync(item.Payload);
-                    break;
-                default:
-                    throw new NotImplementedException("Push is not supported on this platform");
-            }
-            this.Services.Log.Info("Push sent: " + pushResponse, this.Request);
-            return new W8PushTestEntity()
-            {
-                Id = "1",
-                PushResponse = pushResponse.State.ToString() + "-" + pushResponse.TrackingId,
-            };
-        }
-    }
-}+// ----------------------------------------------------------------------------
+// Copyright (c) Microsoft Corporation. All rights reserved.
+// ----------------------------------------------------------------------------
+
+using System;
+using System.Threading.Tasks;
+using System.Web.Http;
+using Microsoft.Azure.Mobile.Server;
+using Microsoft.Azure.Mobile.Server.Config;
+using Microsoft.Azure.NotificationHubs;
+using ZumoE2EServerApp.DataObjects;
+
+namespace ZumoE2EServerApp.Controllers
+{
+    public class W8PushTestController : TableController<W8PushTestEntity>
+    {
+        public async Task<W8PushTestEntity> PostW8PushTestEntity(W8PushTestEntity item)
+        {
+            string notificationHubName = this.Services.Settings.NotificationHubName;
+            string notificationHubConnection = this.Services.Settings.Connections[ServiceSettingsKeys.NotificationHubConnectionString].ConnectionString;
+            NotificationHubClient nhClient = NotificationHubClient.CreateClientFromConnectionString(notificationHubConnection, notificationHubName);
+
+            NotificationOutcome pushResponse = null;
+
+            switch (item.NHNotificationType)
+            {
+                case "wns":
+                    pushResponse = await nhClient.SendWindowsNativeNotificationAsync(item.Payload);
+                    break;
+                case "apns":
+                    pushResponse = await nhClient.SendAppleNativeNotificationAsync(item.Payload);
+                    break;
+                default:
+                    throw new NotImplementedException("Push is not supported on this platform");
+            }
+            this.Services.Log.Info("Push sent: " + pushResponse, this.Request);
+            return new W8PushTestEntity()
+            {
+                Id = "1",
+                PushResponse = pushResponse.State.ToString() + "-" + pushResponse.TrackingId,
+            };
+        }
+    }
+}